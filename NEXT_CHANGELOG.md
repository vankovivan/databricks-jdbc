--- conflicted
+++ resolved
@@ -6,15 +6,11 @@
 - Added Feature-flag integration for SQL Exec API rollout
 
 ### Updated
-<<<<<<< HEAD
-* Updated sdk version from 0.65.0 to 0.67.3
-* Use numeric value in string representation of TINYINT values.
-=======
 - Minimized OAuth requests by reducing calls in feature flags and telemetry.
->>>>>>> e32739b5
 
 ### Fixed
 - Fixed: Errors in table creation when using BIGINT, SMALLINT, TINYINT, or VOID types.
 - Fixed: PreparedStatement.getMetaData() now correctly reports TINYINT columns as Types.TINYINT (java.lang.Byte) instead of Types.SMALLINT (java.lang.Integer).
+- Fixed: TINYINT to String conversion to return numeric representation (e.g., "65") instead of character representation (e.g., "A").
 ---
 *Note: When making changes, please add your change under the appropriate section with a brief description.* 